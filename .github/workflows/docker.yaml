--- conflicted
+++ resolved
@@ -38,11 +38,7 @@
         cache: false
 
     - name: Lint
-<<<<<<< HEAD
       uses: golangci/golangci-lint-action@v8
-=======
-      uses: golangci/golangci-lint-action@v7
->>>>>>> 2b74fceb
       with:
         args: --build-tags integration -D protogetter --timeout=10m
 
@@ -67,8 +63,5 @@
       with:
         context: .
         push: true
-<<<<<<< HEAD
-=======
         sbom: true
->>>>>>> 2b74fceb
         tags: ${{ steps.meta.outputs.tags }}