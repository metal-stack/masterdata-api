--- conflicted
+++ resolved
@@ -63,9 +63,5 @@
       with:
         context: .
         push: true
-<<<<<<< HEAD
-        tags: ${{ steps.meta.outputs.tags }}
-=======
         sbom: true
-        tags: ${{ env.REGISTRY }}/${{ env.IMAGE_NAME }}:${{ env.tag }}
->>>>>>> b1186c61
+        tags: ${{ steps.meta.outputs.tags }}