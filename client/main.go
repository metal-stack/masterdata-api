--- conflicted
+++ resolved
@@ -72,12 +72,13 @@
 	if err != nil {
 		log.Fatal("could not create project", zap.Error(err))
 	}
-	log.Sugar().Infow("created project", "project", res)
+	log.Info("created project", zap.Stringer("project", res))
 
 	// get
-	prj, err := c.Project().Get(ctx, &v1.ProjectGetRequest{Id: res.Project.Meta.Id})
-	if err != nil {
-		log.Sugar().Fatal("created project notfound", "id", res.Project.Meta.Id)
+	projectId := res.Project.Meta.Id
+	prj, err := c.Project().Get(ctx, &v1.ProjectGetRequest{Id: projectId})
+	if err != nil {
+		log.Fatal("created project notfound", zap.String("id", projectId))
 	}
 
 	// update
@@ -86,20 +87,20 @@
 		Project: prj.Project,
 	})
 	if err != nil {
-		log.Sugar().Fatalf("update project failed, id=%s", res.Project.Meta.Id)
+		log.Fatal("update project failed", zap.String("id", projectId))
 	}
 
 	// explicit re-get
-	prj2, err := c.Project().Get(ctx, &v1.ProjectGetRequest{Id: res.Project.Meta.Id})
-	if err != nil {
-		log.Sugar().Fatalf("created project notfound, id=%s", res.Project.Meta.Id)
+	prj2, err := c.Project().Get(ctx, &v1.ProjectGetRequest{Id: projectId})
+	if err != nil {
+		log.Fatal("created project notfound", zap.String("id", projectId))
 	}
 	if prj2.GetProject().Meta.Annotations["mykey"] != "myvalue" {
-		log.Sugar().Fatalf("update project failed, id=%s", res.Project.Meta.Id)
+		log.Fatal("update project failed", zap.String("id", projectId))
 	}
 
 	if prures.Project.Meta.Version <= prj.Project.Meta.Version {
-		log.Sugar().Fatalf("update project failed, version not incremented", res.Project.Meta.Id)
+		log.Fatal("update project failed, version not incremented", zap.String("id", projectId))
 	}
 
 	_, err = c.Project().Get(ctx, &v1.ProjectGetRequest{Id: "123123"})
@@ -113,7 +114,7 @@
 		log.Fatal("could get create find projects endpoint", zap.Error(err))
 	}
 	for _, p := range pfr.Projects {
-		log.Sugar().Infow("found project", "project", p)
+		log.Info("found project", zap.Stringer("project", p))
 	}
 
 	// delete projects
@@ -125,7 +126,7 @@
 		if err != nil {
 			log.Fatal("could delete project", zap.Error(err))
 		}
-		log.Sugar().Infow("deleted ", "project", p)
+		log.Info("deleted ", zap.Stringer("project", p))
 	}
 }
 
@@ -141,7 +142,7 @@
 		},
 		IamConfig: &v1.IAMConfig{
 			IssuerConfig: &v1.IssuerConfig{
-				Url:      "https://dex.fi-ts.io/dex",
+				Url:      "https://dex.test.metal-stack.io/dex",
 				ClientId: "123213213",
 			},
 			IdmConfig: &v1.IDMConfig{
@@ -172,7 +173,7 @@
 	if err != nil {
 		log.Fatal("could not create tenant", zap.Error(err))
 	}
-	log.Sugar().Info("created tenant", "tenant", t)
+	log.Info("created tenant", zap.Stringer("tenant", t))
 
 	// try to create the same tenant with the returned id another time...
 	tcr.Tenant.Meta = t.Tenant.Meta
@@ -180,15 +181,15 @@
 
 	if err != nil {
 		if v1.IsConflict(err) {
-			log.Sugar().Info("got expected grpc code, indicating duplicate key")
+			log.Info("got expected grpc code, indicating duplicate key")
 		} else {
 			log.Fatal("could not create tenant, unexpected error", zap.Error(err))
 		}
 	} else {
-		log.Sugar().Fatal("THIS MUST NOT HAPPEN: successfully created tenant with duplicate ID", "ID", t)
-	}
-
-	log.Sugar().Info("find all tenants")
+		log.Fatal("THIS MUST NOT HAPPEN: successfully created tenant with duplicate ID", zap.Stringer("ID", t))
+	}
+
+	log.Info("find all tenants")
 	tfrq := &v1.TenantFindRequest{
 		// Id:                   t.Id,
 	}
@@ -197,10 +198,10 @@
 		log.Fatal("could not find tenants", zap.Error(err))
 	}
 	for i := range tfrs.Tenants {
-		log.Sugar().Info("found tenant", "tenant", tfrs.Tenants[i])
-	}
-
-	log.Sugar().Info("get tenant with id")
+		log.Info("found tenant", zap.Stringer("tenant", tfrs.Tenants[i]))
+	}
+
+	log.Info("get tenant with id")
 	tgr := &v1.TenantGetRequest{
 		Id: t.Tenant.Meta.Id,
 	}
@@ -208,15 +209,10 @@
 	if err != nil {
 		log.Fatal("could not get tenant", zap.Error(err))
 	}
-	log.Sugar().Info("got tenant", "id", tgres)
-
-<<<<<<< HEAD
-	log.Sugar().Info("get tenant with non-existant id")
-	tgr_notfound := &v1.TenantGetRequest{
-=======
-	log.Sugar().Infof("get tenant with non-existant id")
+	log.Info("got tenant", zap.Stringer("id", tgres))
+
+	log.Info("get tenant with non-existant id")
 	tgrNotFound := &v1.TenantGetRequest{
->>>>>>> c1e75796
 		Id: "1982739817298219873",
 	}
 	_, err = c.Tenant().Get(ctx, tgrNotFound)
@@ -237,7 +233,7 @@
 	if err != nil {
 		log.Fatal("could not update tenant", zap.Error(err))
 	}
-	log.Sugar().Info("updated tenant", "tenant", tures)
+	log.Info("updated tenant", zap.Stringer("tenant", tures))
 
 	tenant2 := tgres2.Tenant
 	tenant2.Name = "update older tenant"
@@ -246,7 +242,7 @@
 		log.Fatal("could not update tenant, expected OptimistickLockError, got error", zap.Error(err))
 	}
 
-	log.Sugar().Info("find tenant with id")
+	log.Info("find tenant with id")
 	tfrqi := &v1.TenantFindRequest{
 		Id: &wrappers.StringValue{Value: t.Tenant.Meta.Id},
 	}
@@ -255,10 +251,10 @@
 		log.Fatal("could not find tenants", zap.Error(err))
 	}
 	for i := range tfrsi.Tenants {
-		log.Sugar().Info("found tenant", "tenant", tfrsi.Tenants[i])
-	}
-
-	log.Sugar().Info("delete tenant with id")
+		log.Info("found tenant", zap.Stringer("tenant", tfrsi.Tenants[i]))
+	}
+
+	log.Info("delete tenant with id")
 	tdr := &v1.TenantDeleteRequest{
 		Id: t.Tenant.Meta.Id,
 	}
@@ -267,12 +263,12 @@
 		log.Fatal("could not delete tenant", zap.Error(err))
 	}
 
-	log.Sugar().Info("try to delete already deleted tenant")
+	log.Info("try to delete already deleted tenant")
 	tdr2 := &v1.TenantDeleteRequest{
 		Id: t.Tenant.Meta.Id,
 	}
 	_, err = c.Tenant().Delete(ctx, tdr2)
 	if !v1.IsNotFound(err) {
-		log.Sugar().Info("got expected grpc code, indicating not found")
+		log.Info("got expected grpc code, indicating not found")
 	}
 }