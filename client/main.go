--- conflicted
+++ resolved
@@ -10,11 +10,6 @@
 	"github.com/metal-stack/masterdata-api/api/rest/mapper"
 	"github.com/metal-stack/metal-lib/pkg/pointer"
 	"google.golang.org/protobuf/types/known/timestamppb"
-<<<<<<< HEAD
-=======
-
-	"github.com/metal-stack/masterdata-api/pkg/auth"
->>>>>>> 2b74fceb
 
 	v1 "github.com/metal-stack/masterdata-api/api/v1"
 	"github.com/metal-stack/masterdata-api/pkg/client"
@@ -57,15 +52,9 @@
 		Description: "Demo Project",
 		TenantId:    "customer-1",
 		Quotas: &v1.QuotaSet{
-<<<<<<< HEAD
-			Cluster: &v1.Quota{Quota: pointer.Pointer(int32(3))},
-			Machine: &v1.Quota{Quota: pointer.Pointer(int32(3))},
-			Ip:      &v1.Quota{Quota: pointer.Pointer(int32(3))},
-=======
 			Cluster: &v1.Quota{Max: pointer.Pointer(int32(3))},
 			Machine: &v1.Quota{Max: pointer.Pointer(int32(3))},
 			Ip:      &v1.Quota{Max: pointer.Pointer(int32(3))},
->>>>>>> 2b74fceb
 		},
 		Meta: &v1.Meta{
 			Annotations: map[string]string{
@@ -175,15 +164,9 @@
 		Name:        "myTenant",
 		Description: "myDesc",
 		DefaultQuotas: &v1.QuotaSet{
-<<<<<<< HEAD
-			Cluster: &v1.Quota{Quota: pointer.Pointer(int32(3))},
-			Machine: &v1.Quota{Quota: pointer.Pointer(int32(3))},
-			Ip:      &v1.Quota{Quota: pointer.Pointer(int32(3))},
-=======
 			Cluster: &v1.Quota{Max: pointer.Pointer(int32(3))},
 			Machine: &v1.Quota{Max: pointer.Pointer(int32(3))},
 			Ip:      &v1.Quota{Max: pointer.Pointer(int32(3))},
->>>>>>> 2b74fceb
 		},
 		IamConfig: &v1.IAMConfig{
 			IssuerConfig: &v1.IssuerConfig{
@@ -193,16 +176,6 @@
 			IdmConfig: &v1.IDMConfig{
 				IdmType: "UX",
 				ConnectorConfig: &v1.ConnectorConfig{
-<<<<<<< HEAD
-					IdmApiUrl:            "a",
-					IdmApiUser:           "b",
-					IdmApiPassword:       "c",
-					IdmSystemId:          "d",
-					IdmAccessCode:        "e",
-					IdmCustomerId:        "f",
-					IdmGroupOu:           "g",
-					IdmGroupnameTemplate: pointer.Pointer("asdasdads"),
-=======
 					IdmApiUrl:      "a",
 					IdmApiUser:     "b",
 					IdmApiPassword: "c",
@@ -210,7 +183,6 @@
 					IdmAccessCode:  "e",
 					IdmCustomerId:  "f",
 					IdmGroupOu:     "g",
->>>>>>> 2b74fceb
 				},
 			},
 		},
@@ -310,11 +282,7 @@
 
 	log.Info("find tenant with id")
 	tfrqi := &v1.TenantFindRequest{
-<<<<<<< HEAD
 		Id: pointer.Pointer(t.Msg.Tenant.Meta.Id),
-=======
-		Id: pointer.Pointer(t.Tenant.Meta.Id),
->>>>>>> 2b74fceb
 	}
 	tfrsi, err := c.Tenant().Find(ctx, connect.NewRequest(tfrqi))
 	if err != nil {
