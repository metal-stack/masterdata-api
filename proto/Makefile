MAKEFLAGS += --no-print-directory
<<<<<<< HEAD
BUF_VERSION := 1.55.1
=======
BUF_VERSION := 1.57.0
>>>>>>> af309d53

_buf:
	docker run --rm \
		--entrypoint sh \
		-v $(PWD)/..:/workspace \
		-w /workspace/proto \
		bufbuild/buf:$(BUF_VERSION) \
		-c "buf $(CMD) && chown -R $(shell id -u):$(shell id -g) /workspace"


.PHONY: protolint
protolint:
	@$(MAKE)	_buf	CMD="format -w"
	@$(MAKE)	_buf	CMD="lint -v"

.PHONY: protoc
protoc: protolint
	@$(MAKE)	_buf	CMD="generate -v"<|MERGE_RESOLUTION|>--- conflicted
+++ resolved
@@ -1,9 +1,5 @@
 MAKEFLAGS += --no-print-directory
-<<<<<<< HEAD
-BUF_VERSION := 1.55.1
-=======
 BUF_VERSION := 1.57.0
->>>>>>> af309d53
 
 _buf:
 	docker run --rm \
