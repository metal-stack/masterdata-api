--- conflicted
+++ resolved
@@ -1,9 +1,5 @@
 MAKEFLAGS += --no-print-directory
-<<<<<<< HEAD
-BUF_VERSION := 1.34.0
-=======
 BUF_VERSION := 1.39.0
->>>>>>> 111ddc41
 
 _buf:
 	docker run --rm \
