--- conflicted
+++ resolved
@@ -44,13 +44,8 @@
 	}
 
 	// Check if tenant defines project quotas
-<<<<<<< HEAD
-	if tenant.GetQuotas() != nil && tenant.GetQuotas().GetProject() != nil && tenant.GetQuotas().GetProject().GetQuota() != 0 {
-		maxProjects := tenant.GetQuotas().GetProject().GetQuota()
-=======
 	if tenant.GetQuotas() != nil && tenant.GetQuotas().GetProject() != nil && tenant.GetQuotas().GetProject().Max != nil {
 		maxProjects := tenant.GetQuotas().GetProject().Max
->>>>>>> 2b74fceb
 		filter := make(map[string]any)
 		filter["project ->> 'tenant_id'"] = project.GetTenantId()
 		projects, _, err := s.projectStore.Find(ctx, filter, nil)
@@ -133,11 +128,8 @@
 	}
 	return connect.NewResponse(project.NewProjectResponse()), nil
 }
-<<<<<<< HEAD
 func (s *projectService) Find(ctx context.Context, rq *connect.Request[v1.ProjectFindRequest]) (*connect.Response[v1.ProjectListResponse], error) {
 	req := rq.Msg
-=======
-func (s *projectService) Find(ctx context.Context, req *v1.ProjectFindRequest) (*v1.ProjectListResponse, error) {
 	// TODO: remove in next release
 	if req.DeprecatedId != nil && req.Id == nil { // nolint:staticcheck
 		req.Id = &req.DeprecatedId.Value // nolint:staticcheck
@@ -152,7 +144,6 @@
 		req.TenantId = &req.DeprecatedTenantId.Value // nolint:staticcheck
 	}
 
->>>>>>> 2b74fceb
 	filter := make(map[string]any)
 	if req.Id != nil {
 		filter["id"] = req.Id
