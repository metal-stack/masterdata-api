package service

import (
	"context"
	"log/slog"

	"connectrpc.com/connect"
	v1 "github.com/metal-stack/masterdata-api/api/v1"
	"github.com/metal-stack/metal-lib/pkg/pointer"
	"github.com/stretchr/testify/assert"
	"github.com/stretchr/testify/mock"
	"github.com/stretchr/testify/require"

	"testing"

	"github.com/metal-stack/masterdata-api/pkg/test/mocks"
)

func TestCreateTenantMember(t *testing.T) {
	storageMock := mocks.NewMockStorage[*v1.TenantMember](t)
	tenantStorageMock := mocks.NewMockStorage[*v1.Tenant](t)
	ts := &tenantMemberService{
		tenantMemberStore: storageMock,
		tenantStore:       tenantStorageMock,
		log:               slog.Default(),
	}
	ctx := context.Background()

	t1 := &v1.Tenant{}
	m1 := &v1.Tenant{}
	pm1 := &v1.TenantMember{
		TenantId: "t1",
		MemberId: "m1",
	}
	pmcr := &v1.TenantMemberCreateRequest{
		TenantMember: pm1,
	}
	tenantStorageMock.On("Get", ctx, pm1.GetTenantId()).Return(t1, nil)
	tenantStorageMock.On("Get", ctx, pm1.GetMemberId()).Return(m1, nil)
	storageMock.On("Create", ctx, pm1).Return(nil)
	resp, err := ts.Create(ctx, connect.NewRequest(pmcr))
	require.NoError(t, err)
	assert.NotNil(t, resp)
	assert.NotNil(t, resp.Msg.TenantMember)
	assert.Equal(t, pmcr.TenantMember.TenantId, resp.Msg.TenantMember.GetTenantId())
}

func TestUpdateTenantMember(t *testing.T) {
	storageMock := mocks.NewMockStorage[*v1.TenantMember](t)
	tenantStorageMock := mocks.NewMockStorage[*v1.Tenant](t)
	ts := &tenantMemberService{
		tenantMemberStore: storageMock,
		tenantStore:       tenantStorageMock,
		log:               slog.Default(),
	}
	ctx := context.Background()

	meta := &v1.Meta{Id: "p2", Annotations: map[string]string{"key": "value"}}
	pm1 := &v1.TenantMember{
		Meta:     meta,
		TenantId: "p1",
		MemberId: "t1",
	}
	meta.Annotations = map[string]string{"key": "value2"}
	pmur := &v1.TenantMemberUpdateRequest{
		TenantMember: &v1.TenantMember{
			Meta:     meta,
			TenantId: "p1",
			MemberId: "t1",
		},
	}

	storageMock.On("Update", ctx, pm1).Return(nil)
	resp, err := ts.Update(ctx, connect.NewRequest(pmur))
	require.NoError(t, err)
	assert.NotNil(t, resp)
	assert.NotNil(t, resp.Msg.TenantMember)
	assert.Equal(t, pmur.TenantMember.Meta.Annotations, resp.Msg.TenantMember.Meta.Annotations)
}

func TestDeleteTenantMember(t *testing.T) {
	storageMock := mocks.NewMockStorage[*v1.TenantMember](t)
	tenantStorageMock := mocks.NewMockStorage[*v1.Tenant](t)
	ts := &tenantMemberService{
		tenantMemberStore: storageMock,
		tenantStore:       tenantStorageMock,
		log:               slog.Default(),
	}
	ctx := context.Background()
	t3 := &v1.TenantMember{
		Meta: &v1.Meta{Id: "p3"},
	}
	tdr := &v1.TenantMemberDeleteRequest{
		Id: "p3",
	}

	storageMock.On("Delete", ctx, t3.Meta.Id).Return(nil)
	resp, err := ts.Delete(ctx, connect.NewRequest(tdr))
	require.NoError(t, err)
	assert.NotNil(t, resp)
	assert.NotNil(t, resp.Msg.TenantMember)
	assert.Equal(t, tdr.Id, resp.Msg.TenantMember.GetMeta().GetId())
}

func TestGetTenantMember(t *testing.T) {
	storageMock := mocks.NewMockStorage[*v1.TenantMember](t)
	tenantStorageMock := mocks.NewMockStorage[*v1.Tenant](t)
	ts := &tenantMemberService{
		tenantMemberStore: storageMock,
		tenantStore:       tenantStorageMock,
		log:               slog.Default(),
	}
	ctx := context.Background()
	t4 := &v1.TenantMember{
		Meta: &v1.Meta{Id: "p4"},
	}
	tgr := &v1.TenantMemberGetRequest{
		Id: "p4",
	}

	storageMock.On("Get", ctx, "p4").Return(t4, nil)
	resp, err := ts.Get(ctx, connect.NewRequest(tgr))
	require.NoError(t, err)
	assert.NotNil(t, resp)
	assert.NotNil(t, resp.Msg.TenantMember)
	assert.Equal(t, tgr.Id, resp.Msg.TenantMember.GetMeta().GetId())
}

func TestFindTenantMemberByTenant(t *testing.T) {
	storageMock := mocks.NewMockStorage[*v1.TenantMember](t)
	tenantStorageMock := mocks.NewMockStorage[*v1.Tenant](t)
	ts := &tenantMemberService{
		tenantMemberStore: storageMock,
		tenantStore:       tenantStorageMock,
		log:               slog.Default(),
	}
	ctx := context.Background()

	// filter by name
	var t6s []*v1.TenantMember
	tfr := &v1.TenantMemberFindRequest{
		TenantId: pointer.Pointer("p1"),
	}

	f2 := make(map[string]any)
	f2["tenantmember ->> 'tenant_id'"] = pointer.Pointer("p1")
<<<<<<< HEAD
	storageMock.On("Find", ctx, f2, mock.AnythingOfType("*apiv1.Paging")).Return(t6s, nil, nil)
	resp, err := ts.Find(ctx, connect.NewRequest(tfr))
=======
	storageMock.On("Find", ctx, mock.AnythingOfType("*v1.Paging"), []any{f2}).Return(t6s, nil, nil)
	resp, err := ts.Find(ctx, tfr)
>>>>>>> af309d53
	require.NoError(t, err)
	assert.NotNil(t, resp)
}

func TestFindTenantMemberByMember(t *testing.T) {
	storageMock := mocks.NewMockStorage[*v1.TenantMember](t)
	tenantStorageMock := mocks.NewMockStorage[*v1.Tenant](t)
	ts := &tenantMemberService{
		tenantMemberStore: storageMock,
		tenantStore:       tenantStorageMock,
		log:               slog.Default(),
	}
	ctx := context.Background()

	// filter by name
	var t6s []*v1.TenantMember
	tfr := &v1.TenantMemberFindRequest{
		MemberId: pointer.Pointer("t1"),
	}

	f2 := make(map[string]any)
	f2["tenantmember ->> 'member_id'"] = pointer.Pointer("t1")
<<<<<<< HEAD
	storageMock.On("Find", ctx, f2, mock.AnythingOfType("*apiv1.Paging")).Return(t6s, nil, nil)
	resp, err := ts.Find(ctx, connect.NewRequest(tfr))
=======
	storageMock.On("Find", ctx, mock.AnythingOfType("*v1.Paging"), []any{f2}).Return(t6s, nil, nil)
	resp, err := ts.Find(ctx, tfr)
>>>>>>> af309d53
	require.NoError(t, err)
	assert.NotNil(t, resp)
}<|MERGE_RESOLUTION|>--- conflicted
+++ resolved
@@ -144,13 +144,8 @@
 
 	f2 := make(map[string]any)
 	f2["tenantmember ->> 'tenant_id'"] = pointer.Pointer("p1")
-<<<<<<< HEAD
-	storageMock.On("Find", ctx, f2, mock.AnythingOfType("*apiv1.Paging")).Return(t6s, nil, nil)
+	storageMock.On("Find", ctx, mock.AnythingOfType("*v1.Paging"), []any{f2}).Return(t6s, nil, nil)
 	resp, err := ts.Find(ctx, connect.NewRequest(tfr))
-=======
-	storageMock.On("Find", ctx, mock.AnythingOfType("*v1.Paging"), []any{f2}).Return(t6s, nil, nil)
-	resp, err := ts.Find(ctx, tfr)
->>>>>>> af309d53
 	require.NoError(t, err)
 	assert.NotNil(t, resp)
 }
@@ -173,13 +168,8 @@
 
 	f2 := make(map[string]any)
 	f2["tenantmember ->> 'member_id'"] = pointer.Pointer("t1")
-<<<<<<< HEAD
-	storageMock.On("Find", ctx, f2, mock.AnythingOfType("*apiv1.Paging")).Return(t6s, nil, nil)
+	storageMock.On("Find", ctx, mock.AnythingOfType("*v1.Paging"), []any{f2}).Return(t6s, nil, nil)
 	resp, err := ts.Find(ctx, connect.NewRequest(tfr))
-=======
-	storageMock.On("Find", ctx, mock.AnythingOfType("*v1.Paging"), []any{f2}).Return(t6s, nil, nil)
-	resp, err := ts.Find(ctx, tfr)
->>>>>>> af309d53
 	require.NoError(t, err)
 	assert.NotNil(t, resp)
 }