package service

import (
	"context"
	"log/slog"
	"os"
	"slices"
	"testing"

	"connectrpc.com/connect"
	"github.com/google/go-cmp/cmp"
	"github.com/google/go-cmp/cmp/cmpopts"
	v1 "github.com/metal-stack/masterdata-api/api/v1"
	"github.com/metal-stack/metal-lib/pkg/pointer"
	"github.com/metal-stack/metal-lib/pkg/testcommon"
	"github.com/stretchr/testify/assert"
	"github.com/stretchr/testify/require"
	"google.golang.org/protobuf/runtime/protoimpl"

	"github.com/metal-stack/masterdata-api/pkg/datastore"
	"github.com/metal-stack/masterdata-api/pkg/test/mocks"
)

var log *slog.Logger

func TestMain(m *testing.M) {
	code := 0
	defer func() {
		os.Exit(code)
	}()
	log = slog.New(slog.NewJSONHandler(os.Stdout, &slog.HandlerOptions{Level: slog.LevelDebug}))
	code = m.Run()
}

func TestCreateTenant(t *testing.T) {
	storageMock := mocks.NewMockStorage[*v1.Tenant](t)
	ts := &tenantService{
		tenantStore: storageMock,
		log:         slog.Default(),
	}
	ctx := context.Background()

	t1 := &v1.Tenant{
		Name:        "First",
		Description: "First Tenant",
		Meta: &v1.Meta{
			Annotations: map[string]string{
				"metal-stack.io/contract": "2345",
			},
			Labels: []string{
				"color=blue",
			},
		},
	}
	tcr := &v1.TenantCreateRequest{
		Tenant: t1,
	}

	storageMock.On("Create", ctx, t1).Return(nil)
	resp, err := ts.Create(ctx, connect.NewRequest(tcr))
	require.NoError(t, err)
	assert.NotNil(t, resp)
	assert.NotNil(t, resp.Msg.Tenant)
	assert.Equal(t, tcr.Tenant.GetName(), resp.Msg.Tenant.GetName())
}

func TestUpdateTenant(t *testing.T) {
	storageMock := mocks.NewMockStorage[*v1.Tenant](t)
	ts := &tenantService{
		tenantStore: storageMock,
		log:         slog.Default(),
	}
	ctx := context.Background()

	t1 := &v1.Tenant{
		Name:        "Second",
		Description: "Second Tenant",
	}
	tur := &v1.TenantUpdateRequest{
		Tenant: t1,
	}

	storageMock.On("Update", ctx, t1).Return(nil)
	resp, err := ts.Update(ctx, connect.NewRequest(tur))
	require.NoError(t, err)
	assert.NotNil(t, resp)
	assert.NotNil(t, resp.Msg.Tenant)
	assert.Equal(t, tur.Tenant.GetName(), resp.Msg.Tenant.GetName())
}

func TestDeleteTenant(t *testing.T) {
	storageMock := mocks.NewMockStorage[*v1.Tenant](t)
	memberStorageMock := mocks.NewMockStorage[*v1.TenantMember](t)
	ts := &tenantService{
		tenantStore:       storageMock,
		tenantMemberStore: memberStorageMock,
		log:               slog.Default(),
	}
	ctx := context.Background()
	t3 := &v1.Tenant{
		Meta: &v1.Meta{Id: "t3"},
	}
	tdr := &v1.TenantDeleteRequest{
		Id: "t3",
	}
	tfilter := map[string]any{
		"tenantmember ->> 'tenant_id'": t3.Meta.Id,
	}
	mfilter := map[string]any{
		"tenantmember ->> 'member_id'": t3.Meta.Id,
	}
	var paging *v1.Paging

	storageMock.On("Delete", ctx, t3.Meta.Id).Return(nil)
	memberStorageMock.On("Find", ctx, paging, []any{tfilter}).Return([]*v1.TenantMember{
		{
			Meta: &v1.Meta{
				Id: "t3",
			},
			TenantId: t3.Meta.Id,
			MemberId: t3.Meta.Id,
		},
	}, nil, nil)
	memberStorageMock.On("Find", ctx, paging, []any{mfilter}).Return([]*v1.TenantMember{
		{
			Meta: &v1.Meta{
				Id: "t3",
			},
			TenantId: t3.Meta.Id,
			MemberId: t3.Meta.Id,
		},
	}, nil, nil)
<<<<<<< HEAD
	memberStorageMock.On("DeleteAll", ctx, "t3").Return(nil)
	resp, err := ts.Delete(ctx, connect.NewRequest(tdr))
=======
	memberStorageMock.On("DeleteAll", ctx, []string{"t3"}).Return(nil)
	resp, err := ts.Delete(ctx, tdr)
>>>>>>> af309d53
	require.NoError(t, err)
	assert.NotNil(t, resp)
	assert.NotNil(t, resp.Msg.Tenant)
	assert.Equal(t, tdr.Id, resp.Msg.Tenant.GetMeta().GetId())
}

func TestGetTenant(t *testing.T) {
	storageMock := mocks.NewMockStorage[*v1.Tenant](t)
	ts := &tenantService{
		tenantStore: storageMock,
		log:         slog.Default(),
	}
	ctx := context.Background()
	t4 := &v1.Tenant{
		Meta: &v1.Meta{Id: "t4"},
	}
	tgr := &v1.TenantGetRequest{
		Id: "t4",
	}

	storageMock.On("Get", ctx, "t4").Return(t4, nil)
	resp, err := ts.Get(ctx, connect.NewRequest(tgr))
	require.NoError(t, err)
	assert.NotNil(t, resp)
	assert.NotNil(t, resp.Msg.Tenant)
	assert.Equal(t, tgr.Id, resp.Msg.Tenant.GetMeta().GetId())
}

func TestFindTenant(t *testing.T) {
	ctx := t.Context()
	ves := []datastore.Entity{
		&v1.Project{},
		&v1.ProjectMember{},
		&v1.Tenant{},
		&v1.TenantMember{},
	}

<<<<<<< HEAD
	f1["id"] = "t5"
	storageMock.On("Find", ctx, f1, mock.AnythingOfType("*apiv1.Paging")).Return(t5s, nil, nil)
	resp, err := ts.Find(ctx, connect.NewRequest(tfr))
=======
	container, db, err := StartPostgres(ctx, ves...)
>>>>>>> af309d53
	require.NoError(t, err)
	defer func() {
		require.NoError(t, db.Close())
		require.NoError(t, container.Terminate(ctx))
	}()

	var (
		tenantStore = datastore.New(log, db, &v1.Tenant{})
		testTenant1 = &v1.Tenant{
			Meta: &v1.Meta{
				Id:   "1",
				Kind: "Tenant",

				Apiversion: "v1",
				Version:    1,
				Annotations: map[string]string{
					"a": "b",
					"c": "d",
				},
				Labels: []string{"e", "f"},
			},
			Name:        "tenant-1",
			Description: "tenant 1",
		}
		testTenant2 = &v1.Tenant{
			Meta: &v1.Meta{
				Id:         "2",
				Kind:       "Tenant",
				Apiversion: "v1",
				Version:    1,
				Annotations: map[string]string{
					"c": "d",
					"e": "f",
				},
				Labels: []string{"f", "g", "h"},
			},
			Name:        "tenant-2",
			Description: "tenant 2",
		}

		service = &tenantService{
			db:          db,
			tenantStore: tenantStore,
			log:         log,
		}
	)

	tests := []struct {
		name    string
		prepare func()
		req     *v1.TenantFindRequest
		want    *v1.TenantListResponse
		wantErr error
	}{
		{
			name: "find by id",
			req: &v1.TenantFindRequest{
				Id: pointer.Pointer("1"),
			},
			prepare: func() {
				require.NoError(t, tenantStore.Create(ctx, testTenant1))
				require.NoError(t, tenantStore.Create(ctx, testTenant2))
			},
			want: &v1.TenantListResponse{
				Tenants: []*v1.Tenant{
					testTenant1,
				},
			},
			wantErr: nil,
		},
		{
			name: "find by id (no results)",
			req: &v1.TenantFindRequest{
				Id: pointer.Pointer("no-result"),
			},
			prepare: func() {
				require.NoError(t, tenantStore.Create(ctx, testTenant1))
				require.NoError(t, tenantStore.Create(ctx, testTenant2))
			},
			want: &v1.TenantListResponse{
				Tenants: nil,
			},
			wantErr: nil,
		},
		{
			name: "find by name",
			req: &v1.TenantFindRequest{
				Name: pointer.Pointer("tenant-2"),
			},
			prepare: func() {
				require.NoError(t, tenantStore.Create(ctx, testTenant1))
				require.NoError(t, tenantStore.Create(ctx, testTenant2))
			},
			want: &v1.TenantListResponse{
				Tenants: []*v1.Tenant{
					testTenant2,
				},
			},
			wantErr: nil,
		},
		{
			name: "find by annotation",
			req: &v1.TenantFindRequest{
				Annotations: map[string]string{
					"a": "b",
				},
			},
			prepare: func() {
				require.NoError(t, tenantStore.Create(ctx, testTenant1))
				require.NoError(t, tenantStore.Create(ctx, testTenant2))
			},
			want: &v1.TenantListResponse{
				Tenants: []*v1.Tenant{
					testTenant1,
				},
			},
			wantErr: nil,
		},
		{
			name: "find by annotation #2",
			req: &v1.TenantFindRequest{
				Annotations: map[string]string{
					"a": "b",
					"c": "d",
				},
			},
			prepare: func() {
				require.NoError(t, tenantStore.Create(ctx, testTenant1))
				require.NoError(t, tenantStore.Create(ctx, testTenant2))
			},
			want: &v1.TenantListResponse{
				Tenants: []*v1.Tenant{
					testTenant1,
				},
			},
			wantErr: nil,
		},
		{
			name: "find by annotation #3",
			req: &v1.TenantFindRequest{
				Annotations: map[string]string{
					"c": "d",
				},
			},
			prepare: func() {
				require.NoError(t, tenantStore.Create(ctx, testTenant1))
				require.NoError(t, tenantStore.Create(ctx, testTenant2))
			},
			want: &v1.TenantListResponse{
				Tenants: []*v1.Tenant{
					testTenant1,
					testTenant2,
				},
			},
			wantErr: nil,
		},
		{
			name: "find by label",
			req: &v1.TenantFindRequest{
				Labels: []string{"e"},
			},
			prepare: func() {
				require.NoError(t, tenantStore.Create(ctx, testTenant1))
				require.NoError(t, tenantStore.Create(ctx, testTenant2))
			},
			want: &v1.TenantListResponse{
				Tenants: []*v1.Tenant{
					testTenant1,
				},
			},
			wantErr: nil,
		},
		{
			name: "find by label #2",
			req: &v1.TenantFindRequest{
				Labels: []string{"e", "f"},
			},
			prepare: func() {
				require.NoError(t, tenantStore.Create(ctx, testTenant1))
				require.NoError(t, tenantStore.Create(ctx, testTenant2))
			},
			want: &v1.TenantListResponse{
				Tenants: []*v1.Tenant{
					testTenant1,
				},
			},
			wantErr: nil,
		},
		{
			name: "find by label #3",
			req: &v1.TenantFindRequest{
				Labels: []string{"f"},
			},
			prepare: func() {
				require.NoError(t, tenantStore.Create(ctx, testTenant1))
				require.NoError(t, tenantStore.Create(ctx, testTenant2))
			},
			want: &v1.TenantListResponse{
				Tenants: []*v1.Tenant{
					testTenant1,
					testTenant2,
				},
			},
			wantErr: nil,
		},
	}
	for _, tt := range tests {
		t.Run(tt.name, func(t *testing.T) {
			for _, ve := range ves {
				_, err := db.ExecContext(ctx, "TRUNCATE TABLE "+ve.TableName())
				require.NoError(t, err)
			}

<<<<<<< HEAD
	f2 := make(map[string]any)
	f2["tenant ->> 'name'"] = "Fifth"
	storageMock.On("Find", ctx, f2, mock.AnythingOfType("*apiv1.Paging")).Return(t6s, nil, nil)
	resp, err := ts.Find(ctx, connect.NewRequest(tfr))
	require.NoError(t, err)
	assert.NotNil(t, resp)
=======
			if tt.prepare != nil {
				tt.prepare()
			}

			got, err := service.Find(ctx, tt.req)
			if diff := cmp.Diff(err, tt.wantErr); diff != "" {
				t.Errorf("(-want +got):\n%s", diff)
				return
			}
			slices.SortFunc(got.Tenants, func(i, j *v1.Tenant) int {
				if i.Meta.Id < j.Meta.Id {
					return -1
				} else {
					return 1
				}
			})
			if diff := cmp.Diff(tt.want, got, cmpopts.IgnoreTypes(protoimpl.MessageState{}), cmpopts.IgnoreFields(v1.Meta{}, "CreatedTime"), testcommon.IgnoreUnexported()); diff != "" {
				t.Errorf("(-want +got):\n%s", diff)
			}
		})
	}
>>>>>>> af309d53
}

func Test_tenantService_FindParticipatingProjects(t *testing.T) {
	ctx := context.Background()
	ves := []datastore.Entity{
		&v1.Project{},
		&v1.ProjectMember{},
		&v1.Tenant{},
		&v1.TenantMember{},
	}

	container, db, err := StartPostgres(ctx, ves...)
	require.NoError(t, err)
	defer func() {
		require.NoError(t, db.Close())
		require.NoError(t, container.Terminate(ctx))
	}()

	s := &tenantService{
		db:  db,
		log: slog.Default(),
	}

	var (
		projectStore       = datastore.New(log, db, &v1.Project{})
		tenantMemberStore  = datastore.New(log, db, &v1.TenantMember{})
		projectMemberStore = datastore.New(log, db, &v1.ProjectMember{})
	)

	tests := []struct {
		name    string
		prepare func()
		req     *v1.FindParticipatingProjectsRequest
		want    *v1.FindParticipatingProjectsResponse
		wantErr error
	}{
		{
			name: "no memberships",
			req: &v1.FindParticipatingProjectsRequest{
				TenantId:         "a",
				IncludeInherited: pointer.Pointer(true),
			},
			prepare: func() {
			},
			want:    &v1.FindParticipatingProjectsResponse{},
			wantErr: nil,
		},
		{
			name: "ignores foreign memberships",
			req: &v1.FindParticipatingProjectsRequest{
				TenantId:         "a",
				IncludeInherited: pointer.Pointer(true),
			},
			prepare: func() {
				err := projectStore.Create(ctx, &v1.Project{Meta: &v1.Meta{Id: "1"}})
				require.NoError(t, err)
				err = projectMemberStore.Create(ctx, &v1.ProjectMember{Meta: &v1.Meta{Annotations: map[string]string{"role": "admin"}}, ProjectId: "1", TenantId: "someone else"})
				require.NoError(t, err)
			},
			want:    &v1.FindParticipatingProjectsResponse{},
			wantErr: nil,
		},
		{
			name: "direct membership including 0 inherited",
			req: &v1.FindParticipatingProjectsRequest{
				TenantId:         "a",
				IncludeInherited: pointer.Pointer(true),
			},
			prepare: func() {
				err := projectStore.Create(ctx, &v1.Project{Meta: &v1.Meta{Id: "1"}})
				require.NoError(t, err)
				err = projectMemberStore.Create(ctx, &v1.ProjectMember{Meta: &v1.Meta{Annotations: map[string]string{"role": "admin"}}, ProjectId: "1", TenantId: "a"})
				require.NoError(t, err)
			},
			want: &v1.FindParticipatingProjectsResponse{
				Projects: []*v1.ProjectWithMembershipAnnotations{{
					Project: &v1.Project{
						Meta: &v1.Meta{
							Kind:       "Project",
							Apiversion: "v1",
							Id:         "1",
						},
					},
					ProjectAnnotations: map[string]string{"role": "admin"},
					TenantAnnotations:  nil,
				}},
			},
			wantErr: nil,
		},
		{
			name: "direct membership excluding inherited",
			req: &v1.FindParticipatingProjectsRequest{
				TenantId:         "a",
				IncludeInherited: pointer.Pointer(false),
			},
			prepare: func() {
				err := projectStore.Create(ctx, &v1.Project{Meta: &v1.Meta{Id: "1"}})
				require.NoError(t, err)
				err = projectStore.Create(ctx, &v1.Project{Meta: &v1.Meta{Id: "2"}, TenantId: "b"})
				require.NoError(t, err)
				err = projectMemberStore.Create(ctx, &v1.ProjectMember{Meta: &v1.Meta{Annotations: map[string]string{"role": "admin"}}, ProjectId: "1", TenantId: "a"})
				require.NoError(t, err)
				err = projectMemberStore.Create(ctx, &v1.ProjectMember{Meta: &v1.Meta{Annotations: map[string]string{"role": "admin"}}, ProjectId: "2", TenantId: "b"})
				require.NoError(t, err)
				err = tenantMemberStore.Create(ctx, &v1.TenantMember{Meta: &v1.Meta{Annotations: map[string]string{"role": "editor"}}, MemberId: "a", TenantId: "b"})
				require.NoError(t, err)
			},
			want: &v1.FindParticipatingProjectsResponse{
				Projects: []*v1.ProjectWithMembershipAnnotations{{
					Project: &v1.Project{
						Meta: &v1.Meta{
							Kind:       "Project",
							Apiversion: "v1",
							Id:         "1",
						},
					},
					ProjectAnnotations: map[string]string{"role": "admin"},
					TenantAnnotations:  nil,
				}},
			},
			wantErr: nil,
		},
		{
			name: "inherited membership",
			req: &v1.FindParticipatingProjectsRequest{
				TenantId:         "a",
				IncludeInherited: pointer.Pointer(true),
			},
			prepare: func() {
				err := projectStore.Create(ctx, &v1.Project{Meta: &v1.Meta{Id: "1"}, TenantId: "b"})
				require.NoError(t, err)
				err = tenantMemberStore.Create(ctx, &v1.TenantMember{Meta: &v1.Meta{Annotations: map[string]string{"role": "viewer"}}, TenantId: "b", MemberId: "a"})
				require.NoError(t, err)
			},
			want: &v1.FindParticipatingProjectsResponse{
				Projects: []*v1.ProjectWithMembershipAnnotations{{
					Project: &v1.Project{
						Meta: &v1.Meta{
							Kind:       "Project",
							Apiversion: "v1",
							Id:         "1",
						},
						TenantId: "b",
					},
					ProjectAnnotations: nil,
					TenantAnnotations:  map[string]string{"role": "viewer"},
				}},
			},
			wantErr: nil,
		},
		{
			name: "direct and indirect memberships including inherited",
			req: &v1.FindParticipatingProjectsRequest{
				TenantId:         "req-tenant",
				IncludeInherited: pointer.Pointer(true),
			},
			prepare: func() {
				err := projectStore.Create(ctx, &v1.Project{
					Meta:     &v1.Meta{Id: "direct-1"},
					TenantId: "req-tenant",
				})
				require.NoError(t, err)
				err = projectMemberStore.Create(ctx, &v1.ProjectMember{
					Meta:      &v1.Meta{Annotations: map[string]string{"role": "owner"}},
					ProjectId: "direct-1",
					TenantId:  "req-tenant",
				})
				require.NoError(t, err)
				err = tenantMemberStore.Create(ctx, &v1.TenantMember{
					Meta:     &v1.Meta{Annotations: map[string]string{"role": "editor"}},
					MemberId: "req-tenant",
					TenantId: "parent",
				})
				require.NoError(t, err)
				err = projectStore.Create(ctx, &v1.Project{
					Meta:     &v1.Meta{Id: "indirect-2"},
					TenantId: "parent",
				})
				require.NoError(t, err)
				err = projectMemberStore.Create(ctx, &v1.ProjectMember{
					Meta:      &v1.Meta{Annotations: map[string]string{"role": "admin"}},
					ProjectId: "indirect-2",
					TenantId:  "parent",
				})
				require.NoError(t, err)
			},
			want: &v1.FindParticipatingProjectsResponse{
				Projects: []*v1.ProjectWithMembershipAnnotations{
					{
						Project: &v1.Project{
							Meta: &v1.Meta{
								Kind:       "Project",
								Apiversion: "v1",
								Id:         "direct-1",
							},
							TenantId: "req-tenant",
						},
						ProjectAnnotations: map[string]string{"role": "owner"},
						TenantAnnotations:  nil,
					},
					{
						Project: &v1.Project{
							Meta: &v1.Meta{
								Kind:       "Project",
								Apiversion: "v1",
								Id:         "indirect-2",
							},
							TenantId: "parent",
						},
						ProjectAnnotations: nil,
						TenantAnnotations:  map[string]string{"role": "editor"},
					},
				},
			},
			wantErr: nil,
		},
	}
	for _, tt := range tests {
		t.Run(tt.name, func(t *testing.T) {
			for _, ve := range ves {
				_, err := db.ExecContext(ctx, "TRUNCATE TABLE "+ve.TableName())
				require.NoError(t, err)
			}

			if tt.prepare != nil {
				tt.prepare()
			}

			got, err := s.FindParticipatingProjects(ctx, connect.NewRequest(tt.req))
			if diff := cmp.Diff(err, tt.wantErr); diff != "" {
				t.Errorf("(-want +got):\n%s", diff)
				return
			}
			slices.SortFunc(got.Msg.Projects, func(i, j *v1.ProjectWithMembershipAnnotations) int {
				if i.Project.Meta.Id < j.Project.Meta.Id {
					return -1
				} else {
					return 1
				}
			})
			if diff := cmp.Diff(tt.want, got.Msg, cmpopts.IgnoreTypes(protoimpl.MessageState{}), cmpopts.IgnoreFields(v1.Meta{}, "CreatedTime"), testcommon.IgnoreUnexported()); diff != "" {
				t.Errorf("(-want +got):\n%s", diff)
			}
		})
	}
}

func Test_tenantService_FindParticipatingTenants(t *testing.T) {
	ctx := context.Background()
	ves := []datastore.Entity{
		&v1.Project{},
		&v1.ProjectMember{},
		&v1.Tenant{},
		&v1.TenantMember{},
	}

	container, db, err := StartPostgres(ctx, ves...)
	require.NoError(t, err)
	defer func() {
		require.NoError(t, db.Close())
		require.NoError(t, container.Terminate(ctx))
	}()

	s := &tenantService{
		db:  db,
		log: slog.Default(),
	}

	var (
		projectStore       = datastore.New(log, db, &v1.Project{})
		tenantMemberStore  = datastore.New(log, db, &v1.TenantMember{})
		projectMemberStore = datastore.New(log, db, &v1.ProjectMember{})
		tenantStore        = datastore.New(log, db, &v1.Tenant{})
	)

	tests := []struct {
		name    string
		req     *v1.FindParticipatingTenantsRequest
		prepare func()
		want    *v1.FindParticipatingTenantsResponse
		wantErr error
	}{
		{
			name: "no memberships",
			req: &v1.FindParticipatingTenantsRequest{
				TenantId:         "a",
				IncludeInherited: pointer.Pointer(true),
			},
			prepare: func() {},
			want:    &v1.FindParticipatingTenantsResponse{},
			wantErr: nil,
		},
		{
			name: "ignore foreign memberships",
			req: &v1.FindParticipatingTenantsRequest{
				TenantId:         "a",
				IncludeInherited: pointer.Pointer(true),
			},
			prepare: func() {
				err := tenantStore.Create(ctx, &v1.Tenant{Meta: &v1.Meta{Id: "a"}})
				require.NoError(t, err)
				err = tenantStore.Create(ctx, &v1.Tenant{Meta: &v1.Meta{Id: "b"}})
				require.NoError(t, err)
				err = tenantStore.Create(ctx, &v1.Tenant{Meta: &v1.Meta{Id: "c"}})
				require.NoError(t, err)
				err = tenantMemberStore.Create(ctx, &v1.TenantMember{Meta: &v1.Meta{Annotations: map[string]string{"role": "admin"}}, MemberId: "c", TenantId: "b"})
				require.NoError(t, err)
			},
			want:    &v1.FindParticipatingTenantsResponse{},
			wantErr: err,
		},
		{
			name: "direct membership",
			req: &v1.FindParticipatingTenantsRequest{
				TenantId:         "a",
				IncludeInherited: pointer.Pointer(true),
			},
			prepare: func() {
				err := tenantStore.Create(ctx, &v1.Tenant{Meta: &v1.Meta{Id: "b"}})
				require.NoError(t, err)
				err = tenantMemberStore.Create(ctx, &v1.TenantMember{Meta: &v1.Meta{Annotations: map[string]string{"role": "admin"}}, MemberId: "a", TenantId: "b"})
				require.NoError(t, err)
			},
			want: &v1.FindParticipatingTenantsResponse{
				Tenants: []*v1.TenantWithMembershipAnnotations{
					{
						Tenant: &v1.Tenant{
							Meta: &v1.Meta{
								Kind:       "Tenant",
								Apiversion: "v1",
								Id:         "b",
							},
						},
						TenantAnnotations: map[string]string{"role": "admin"},
					},
				},
			},
			wantErr: nil,
		},
		{
			name: "indirect membership",
			req: &v1.FindParticipatingTenantsRequest{
				TenantId:         "a",
				IncludeInherited: pointer.Pointer(true),
			},
			prepare: func() {
				err := projectStore.Create(ctx, &v1.Project{Meta: &v1.Meta{Id: "1"}, TenantId: "b"})
				require.NoError(t, err)
				err = tenantStore.Create(ctx, &v1.Tenant{Meta: &v1.Meta{Id: "b"}})
				require.NoError(t, err)
				err = projectMemberStore.Create(ctx, &v1.ProjectMember{Meta: &v1.Meta{Annotations: map[string]string{"role": "admin"}}, ProjectId: "1", TenantId: "a"})
				require.NoError(t, err)
			},
			want: &v1.FindParticipatingTenantsResponse{
				Tenants: []*v1.TenantWithMembershipAnnotations{
					{
						Tenant: &v1.Tenant{
							Meta: &v1.Meta{
								Kind:       "Tenant",
								Apiversion: "v1",
								Id:         "b",
							},
						},
						ProjectAnnotations: map[string]string{"role": "admin"},
					},
				},
			},
			wantErr: nil,
		},
		{
			name: "exclude inherited",
			req: &v1.FindParticipatingTenantsRequest{
				TenantId:         "a",
				IncludeInherited: pointer.Pointer(false),
			},
			prepare: func() {
				err := projectStore.Create(ctx, &v1.Project{Meta: &v1.Meta{Id: "1"}, TenantId: "b"})
				require.NoError(t, err)
				err = tenantStore.Create(ctx, &v1.Tenant{Meta: &v1.Meta{Id: "b"}})
				require.NoError(t, err)
				err = projectMemberStore.Create(ctx, &v1.ProjectMember{Meta: &v1.Meta{Annotations: map[string]string{"role": "admin"}}, ProjectId: "1", TenantId: "a"})
				require.NoError(t, err)
			},
			want:    &v1.FindParticipatingTenantsResponse{},
			wantErr: nil,
		},
		{
			name: "direct and indirect memberships",
			req: &v1.FindParticipatingTenantsRequest{
				TenantId:         "req-tnt",
				IncludeInherited: pointer.Pointer(true),
			},
			prepare: func() {
				err = tenantStore.Create(ctx, &v1.Tenant{Meta: &v1.Meta{Id: "indirect-tnt"}})
				require.NoError(t, err)
				err := projectStore.Create(ctx, &v1.Project{
					Meta:     &v1.Meta{Id: "indirect"},
					TenantId: "indirect-tnt",
				})
				require.NoError(t, err)
				err = projectMemberStore.Create(ctx, &v1.ProjectMember{
					Meta:      &v1.Meta{Annotations: map[string]string{"role": "admin"}},
					ProjectId: "indirect",
					TenantId:  "req-tnt",
				})
				require.NoError(t, err)

				err = tenantStore.Create(ctx, &v1.Tenant{Meta: &v1.Meta{Id: "direct-tnt"}})
				require.NoError(t, err)
				err = tenantMemberStore.Create(ctx, &v1.TenantMember{
					Meta:     &v1.Meta{Annotations: map[string]string{"relation": "direct"}},
					TenantId: "direct-tnt",
					MemberId: "req-tnt",
				})
				require.NoError(t, err)
			},
			want: &v1.FindParticipatingTenantsResponse{
				Tenants: []*v1.TenantWithMembershipAnnotations{
					{
						Tenant: &v1.Tenant{
							Meta: &v1.Meta{
								Kind:       "Tenant",
								Apiversion: "v1",
								Id:         "direct-tnt",
							},
						},
						TenantAnnotations: map[string]string{"relation": "direct"},
					},
					{
						Tenant: &v1.Tenant{
							Meta: &v1.Meta{
								Kind:       "Tenant",
								Apiversion: "v1",
								Id:         "indirect-tnt",
							},
						},
						ProjectAnnotations: map[string]string{"role": "admin"},
					},
				},
			},
			wantErr: nil,
		},
	}
	for _, tt := range tests {
		t.Run(tt.name, func(t *testing.T) {
			for _, ve := range ves {
				_, err := db.ExecContext(ctx, "TRUNCATE TABLE "+ve.TableName())
				require.NoError(t, err)
			}

			if tt.prepare != nil {
				tt.prepare()
			}

			got, err := s.FindParticipatingTenants(ctx, connect.NewRequest(tt.req))
			if diff := cmp.Diff(err, tt.wantErr); diff != "" {
				t.Errorf("(-want +got):\n%s", diff)
				return
			}

			slices.SortFunc(got.Msg.Tenants, func(i, j *v1.TenantWithMembershipAnnotations) int {
				if i.Tenant.Meta.Id < j.Tenant.Meta.Id {
					return -1
				} else {
					return 1
				}
			})
			if diff := cmp.Diff(tt.want, got.Msg, cmpopts.IgnoreTypes(protoimpl.MessageState{}), cmpopts.IgnoreFields(v1.Meta{}, "CreatedTime"), testcommon.IgnoreUnexported()); diff != "" {
				t.Errorf("(-want +got):\n%s", diff)
			}
		})
	}
}

func Test_tenantService_ListTenantMembers(t *testing.T) {
	ctx := context.Background()
	ves := []datastore.Entity{
		&v1.Project{},
		&v1.ProjectMember{},
		&v1.Tenant{},
		&v1.TenantMember{},
	}

	container, db, err := StartPostgres(ctx, ves...)
	require.NoError(t, err)
	defer func() {
		require.NoError(t, db.Close())
		require.NoError(t, container.Terminate(ctx))
	}()

	s := &tenantService{
		db:  db,
		log: slog.Default(),
	}

	var (
		projectStore       = datastore.New(log, db, &v1.Project{})
		tenantMemberStore  = datastore.New(log, db, &v1.TenantMember{})
		projectMemberStore = datastore.New(log, db, &v1.ProjectMember{})
		tenantStore        = datastore.New(log, db, &v1.Tenant{})
	)

	tests := []struct {
		name    string
		req     *v1.ListTenantMembersRequest
		prepare func()
		want    *v1.ListTenantMembersResponse
		wantErr error
	}{
		{
			name: "no members",
			req: &v1.ListTenantMembersRequest{
				TenantId:         "acme",
				IncludeInherited: pointer.Pointer(true),
			},
			prepare: func() {
			},
			want:    &v1.ListTenantMembersResponse{},
			wantErr: err,
		},
		{
			name: "ignore foreign members",
			req: &v1.ListTenantMembersRequest{
				TenantId:         "acme",
				IncludeInherited: pointer.Pointer(true),
			},
			prepare: func() {
				err := tenantStore.Create(ctx, &v1.Tenant{Meta: &v1.Meta{Id: "acme"}})
				require.NoError(t, err)
				err = tenantStore.Create(ctx, &v1.Tenant{Meta: &v1.Meta{Id: "azure"}})
				require.NoError(t, err)
				err = tenantStore.Create(ctx, &v1.Tenant{Meta: &v1.Meta{Id: "google"}})
				require.NoError(t, err)
				err = tenantMemberStore.Create(ctx, &v1.TenantMember{Meta: &v1.Meta{Annotations: map[string]string{"role": "admin"}}, MemberId: "azure", TenantId: "google"})
				require.NoError(t, err)
			},
			want:    &v1.ListTenantMembersResponse{},
			wantErr: err,
		},
		{
			name: "direct membership",
			req: &v1.ListTenantMembersRequest{
				TenantId:         "acme",
				IncludeInherited: pointer.Pointer(true),
			},
			prepare: func() {
				err := tenantStore.Create(ctx, &v1.Tenant{Meta: &v1.Meta{Id: "azure"}})
				require.NoError(t, err)
				err = tenantMemberStore.Create(ctx, &v1.TenantMember{Meta: &v1.Meta{Annotations: map[string]string{"role": "admin"}}, MemberId: "azure", TenantId: "acme"})
				require.NoError(t, err)
			},
			want: &v1.ListTenantMembersResponse{
				Tenants: []*v1.TenantWithMembershipAnnotations{
					{
						Tenant: &v1.Tenant{
							Meta: &v1.Meta{
								Kind:       "Tenant",
								Apiversion: "v1",
								Id:         "azure",
							},
						},
						TenantAnnotations: map[string]string{"role": "admin"},
					},
				},
			},
			wantErr: nil,
		},
		{
			name: "indirect membership",
			req: &v1.ListTenantMembersRequest{
				TenantId:         "acme",
				IncludeInherited: pointer.Pointer(true),
			},
			prepare: func() {
				err := projectStore.Create(ctx, &v1.Project{Meta: &v1.Meta{Id: "1"}, TenantId: "acme"})
				require.NoError(t, err)
				err = tenantStore.Create(ctx, &v1.Tenant{Meta: &v1.Meta{Id: "google"}})
				require.NoError(t, err)
				err = projectMemberStore.Create(ctx, &v1.ProjectMember{Meta: &v1.Meta{Annotations: map[string]string{"role": "editor"}}, ProjectId: "1", TenantId: "google"})
				require.NoError(t, err)
			},
			want: &v1.ListTenantMembersResponse{
				Tenants: []*v1.TenantWithMembershipAnnotations{
					{
						Tenant: &v1.Tenant{
							Meta: &v1.Meta{
								Kind:       "Tenant",
								Apiversion: "v1",
								Id:         "google",
							},
						},
						ProjectIds: []string{
							"1",
						},
					},
				},
			},
			wantErr: nil,
		},
		{
			name: "exclude inherited",
			req: &v1.ListTenantMembersRequest{
				TenantId:         "acme",
				IncludeInherited: pointer.Pointer(false),
			},
			prepare: func() {
				err := projectStore.Create(ctx, &v1.Project{Meta: &v1.Meta{Id: "1"}, TenantId: "acme"})
				require.NoError(t, err)
				err = tenantStore.Create(ctx, &v1.Tenant{Meta: &v1.Meta{Id: "google"}})
				require.NoError(t, err)
				err = projectMemberStore.Create(ctx, &v1.ProjectMember{Meta: &v1.Meta{Annotations: map[string]string{"role": "editor"}}, ProjectId: "1", TenantId: "google"})
				require.NoError(t, err)
			},
			want:    &v1.ListTenantMembersResponse{},
			wantErr: nil,
		},
		{
			name: "indirect membership in multiple projects",
			req: &v1.ListTenantMembersRequest{
				TenantId:         "github",
				IncludeInherited: pointer.Pointer(true),
			},
			prepare: func() {
				err := tenantStore.Create(ctx, &v1.Tenant{Meta: &v1.Meta{Id: "github"}})
				require.NoError(t, err)
				err = tenantStore.Create(ctx, &v1.Tenant{Meta: &v1.Meta{Id: "azure"}})
				require.NoError(t, err)
				err = projectStore.Create(ctx, &v1.Project{Meta: &v1.Meta{Id: "1"}, TenantId: "github"})
				require.NoError(t, err)
				err = projectStore.Create(ctx, &v1.Project{Meta: &v1.Meta{Id: "2"}, TenantId: "github"})
				require.NoError(t, err)
				err = projectMemberStore.Create(ctx, &v1.ProjectMember{Meta: &v1.Meta{Annotations: map[string]string{"project-role": "owner"}}, ProjectId: "1", TenantId: "github"})
				require.NoError(t, err)
				err = projectMemberStore.Create(ctx, &v1.ProjectMember{Meta: &v1.Meta{Annotations: map[string]string{"project-role": "owner"}}, ProjectId: "2", TenantId: "github"})
				require.NoError(t, err)
				err = projectMemberStore.Create(ctx, &v1.ProjectMember{Meta: &v1.Meta{Annotations: map[string]string{"project-role": "viewer"}}, ProjectId: "2", TenantId: "azure"})
				require.NoError(t, err)
				err = tenantMemberStore.Create(ctx, &v1.TenantMember{Meta: &v1.Meta{Annotations: map[string]string{"tenant-role": "owner"}}, MemberId: "github", TenantId: "github"})
				require.NoError(t, err)
			},
			want: &v1.ListTenantMembersResponse{
				Tenants: []*v1.TenantWithMembershipAnnotations{
					{
						Tenant: &v1.Tenant{
							Meta: &v1.Meta{
								Kind:       "Tenant",
								Apiversion: "v1",
								Id:         "github",
							},
						},
						TenantAnnotations: map[string]string{"tenant-role": "owner"},
						ProjectIds: []string{
							"1",
							"2",
						},
					},
					{
						Tenant: &v1.Tenant{
							Meta: &v1.Meta{
								Kind:       "Tenant",
								Apiversion: "v1",
								Id:         "azure",
							},
						},
						ProjectIds: []string{
							"2",
						},
					},
				},
			},
			wantErr: nil,
		},
	}
	for _, tt := range tests {
		t.Run(tt.name, func(t *testing.T) {
			for _, ve := range ves {
				_, err := db.ExecContext(ctx, "TRUNCATE TABLE "+ve.TableName())
				require.NoError(t, err)
			}

			if tt.prepare != nil {
				tt.prepare()
			}

			got, err := s.ListTenantMembers(ctx, connect.NewRequest(tt.req))
			if diff := cmp.Diff(err, tt.wantErr); diff != "" {
				t.Errorf("(-want +got):\n%s", diff)
				return
			}
			if diff := cmp.Diff(tt.want, got.Msg, cmpopts.IgnoreTypes(protoimpl.MessageState{}), cmpopts.IgnoreFields(v1.Meta{}, "CreatedTime"), testcommon.IgnoreUnexported()); diff != "" {
				t.Errorf("(-want +got):\n%s", diff)
			}
		})
	}
}<|MERGE_RESOLUTION|>--- conflicted
+++ resolved
@@ -130,13 +130,8 @@
 			MemberId: t3.Meta.Id,
 		},
 	}, nil, nil)
-<<<<<<< HEAD
-	memberStorageMock.On("DeleteAll", ctx, "t3").Return(nil)
+	memberStorageMock.On("DeleteAll", ctx, []string{"t3"}).Return(nil)
 	resp, err := ts.Delete(ctx, connect.NewRequest(tdr))
-=======
-	memberStorageMock.On("DeleteAll", ctx, []string{"t3"}).Return(nil)
-	resp, err := ts.Delete(ctx, tdr)
->>>>>>> af309d53
 	require.NoError(t, err)
 	assert.NotNil(t, resp)
 	assert.NotNil(t, resp.Msg.Tenant)
@@ -174,13 +169,7 @@
 		&v1.TenantMember{},
 	}
 
-<<<<<<< HEAD
-	f1["id"] = "t5"
-	storageMock.On("Find", ctx, f1, mock.AnythingOfType("*apiv1.Paging")).Return(t5s, nil, nil)
-	resp, err := ts.Find(ctx, connect.NewRequest(tfr))
-=======
 	container, db, err := StartPostgres(ctx, ves...)
->>>>>>> af309d53
 	require.NoError(t, err)
 	defer func() {
 		require.NoError(t, db.Close())
@@ -394,24 +383,16 @@
 				require.NoError(t, err)
 			}
 
-<<<<<<< HEAD
-	f2 := make(map[string]any)
-	f2["tenant ->> 'name'"] = "Fifth"
-	storageMock.On("Find", ctx, f2, mock.AnythingOfType("*apiv1.Paging")).Return(t6s, nil, nil)
-	resp, err := ts.Find(ctx, connect.NewRequest(tfr))
-	require.NoError(t, err)
-	assert.NotNil(t, resp)
-=======
 			if tt.prepare != nil {
 				tt.prepare()
 			}
 
-			got, err := service.Find(ctx, tt.req)
+			got, err := service.Find(ctx, connect.NewRequest(tt.req))
 			if diff := cmp.Diff(err, tt.wantErr); diff != "" {
 				t.Errorf("(-want +got):\n%s", diff)
 				return
 			}
-			slices.SortFunc(got.Tenants, func(i, j *v1.Tenant) int {
+			slices.SortFunc(got.Msg.Tenants, func(i, j *v1.Tenant) int {
 				if i.Meta.Id < j.Meta.Id {
 					return -1
 				} else {
@@ -423,7 +404,6 @@
 			}
 		})
 	}
->>>>>>> af309d53
 }
 
 func Test_tenantService_FindParticipatingProjects(t *testing.T) {
