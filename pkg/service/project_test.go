--- conflicted
+++ resolved
@@ -65,11 +65,7 @@
 	t1 := &v1.Tenant{
 		Quotas: &v1.QuotaSet{
 			Project: &v1.Quota{
-<<<<<<< HEAD
-				Quota: pointer.Pointer(int32(2)),
-=======
 				Max: pointer.Pointer(int32(2)),
->>>>>>> 2b74fceb
 			},
 		},
 	}
@@ -201,13 +197,8 @@
 	}
 
 	f1["id"] = pointer.Pointer("p5")
-<<<<<<< HEAD
 	storageMock.On("Find", ctx, f1, mock.AnythingOfType("*apiv1.Paging")).Return(t5s, nil, nil)
 	resp, err := ts.Find(ctx, connect.NewRequest(tfr))
-=======
-	storageMock.On("Find", ctx, f1, mock.AnythingOfType("*v1.Paging")).Return(t5s, nil, nil)
-	resp, err := ts.Find(ctx, tfr)
->>>>>>> 2b74fceb
 	require.NoError(t, err)
 	assert.NotNil(t, resp)
 }
@@ -230,13 +221,8 @@
 
 	f2 := make(map[string]any)
 	f2["project ->> 'name'"] = pointer.Pointer("Sixth")
-<<<<<<< HEAD
 	storageMock.On("Find", ctx, f2, mock.AnythingOfType("*apiv1.Paging")).Return(t6s, nil, nil)
 	resp, err := ts.Find(ctx, connect.NewRequest(tfr))
-=======
-	storageMock.On("Find", ctx, f2, mock.AnythingOfType("*v1.Paging")).Return(t6s, nil, nil)
-	resp, err := ts.Find(ctx, tfr)
->>>>>>> 2b74fceb
 	require.NoError(t, err)
 	assert.NotNil(t, resp)
 }
@@ -259,13 +245,8 @@
 
 	f2 := make(map[string]any)
 	f2["project ->> 'tenant_id'"] = pointer.Pointer("p1")
-<<<<<<< HEAD
 	storageMock.On("Find", ctx, f2, mock.AnythingOfType("*apiv1.Paging")).Return(t6s, nil, nil)
 	resp, err := ts.Find(ctx, connect.NewRequest(tfr))
-=======
-	storageMock.On("Find", ctx, f2, mock.AnythingOfType("*v1.Paging")).Return(t6s, nil, nil)
-	resp, err := ts.Find(ctx, tfr)
->>>>>>> 2b74fceb
 	require.NoError(t, err)
 	assert.NotNil(t, resp)
 }