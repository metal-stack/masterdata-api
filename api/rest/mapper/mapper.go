--- conflicted
+++ resolved
@@ -146,11 +146,7 @@
 	}
 
 	return &mdmv1.Quota{
-<<<<<<< HEAD
-		Quota: q.Quota,
-=======
 		Max: q.Quota,
->>>>>>> 2b74fceb
 	}
 }
 
@@ -243,11 +239,7 @@
 	}
 
 	return &v1.Quota{
-<<<<<<< HEAD
-		Quota: q.Quota,
-=======
 		Quota: q.Max,
->>>>>>> 2b74fceb
 	}
 }
 
